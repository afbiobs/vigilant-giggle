"use strict";

// Immediately invoked function expression to avoid polluting global scope
(function() {
  // Path to our JSON data file.  A relative path is important so that
  // the app works both locally and when hosted from a subdirectory on
  // GitHub Pages.  The file must exist and contain a JSON array of
  // objects where each entry has the shape:
  //   { "day": <number>, "html": <html string> }
  const DATA_URL = "data/thoughts.json";

  // We must always use the Europe/London time zone when computing
  // the current day of year, regardless of where the viewer is
  // physically located.  This ensures that UK readers see the same
  // devotional on the same calendar day.
  const TZ = "Europe/London";

  // Internal state for the app
  const state = {
    thoughts: [],     // array of entries loaded from JSON
    idx: 0,           // index into thoughts for today
    today: null       // the selected thought object
  };

  /**
   * Get the current date components (year, month, day) in the UK time zone.
   * Returns an object { y, m, d }.
   */
  function getUKYMD(d = new Date()) {
    const parts = new Intl.DateTimeFormat('en-GB', {
      timeZone: TZ,
      year: 'numeric',
      month: '2-digit',
      day: '2-digit'
    }).formatToParts(d);
    const map = Object.fromEntries(parts.map(p => [p.type, p.value]));
    return { y: +map.year, m: +map.month, d: +map.day };
  }

  /**
   * Compute the day-of-year (1–366) in the Europe/London timezone.
   */
  function doyUK(d = new Date()) {
    const { y, m, d: dd } = getUKYMD(d);
    const ts = Date.UTC(y, m - 1, dd);
    const jan1 = Date.UTC(y, 0, 1);
    return Math.floor((ts - jan1) / 86400000) + 1;
  }

  /**
   * Given the length of our thoughts array, compute the index for
   * today.  If the array is empty return zero.  The modulo ensures
   * that we wrap around if there are fewer than 366 entries.
   */
  function chooseIndex(len) {
    if (!len || len <= 0) return 0;
    const idx = (doyUK() - 1) % len;
    return (idx >= 0 && idx < len) ? idx : 0;
  }

  /**
   * Minimal validation of HTML fragments. Reject anything that
   * contains script tags or inline event handlers. Image tags are
   * stripped elsewhere so we simply ignore them here. We trust
   * that entries were sanitised at build time.
   */
  function isValidHTML(html) {
    if (typeof html !== "string" || !html.trim()) return false;
    if (
      /<\s*script/i.test(html) ||
      /on\w+\s*=/.test(html)
    ) return false;
    return true;
  }

  /**
   * Remove image tags from an HTML fragment. Returns the input string
   * with any <img> elements removed.
   */
  function stripImages(html) {
    return typeof html === "string"
      ? html.replace(/<\s*img[^>]*>/gi, "")
      : html;
  }

  /**
   * Load the JSON file and select today’s thought.  Handles errors
   * gracefully by showing a fallback message.  Called once on
   * DOMContentLoaded.
   */
  async function load() {
    const metaEl = document.getElementById('meta');
    const thoughtEl = document.getElementById('thought');
    const aboutBtn = document.getElementById('about-button');
    const aboutSection = document.getElementById('about-section');
    // Toggle about section
    if (aboutBtn && aboutSection) {
      aboutBtn.addEventListener('click', () => {
        const isHidden = aboutSection.style.display === 'none';
        aboutSection.style.display = isHidden ? 'block' : 'none';
      });
    }
    try {
      const res = await fetch(DATA_URL, { cache: 'no-store' });
      if (!res.ok) throw new Error(`HTTP ${res.status}`);
      const arr = await res.json();
      const clean = Array.isArray(arr)
        ? arr
            .map(o => {
<<<<<<< HEAD
              if (!o || !Number.isInteger(o.day) || typeof o.html !== "string") return null;
              const sanitized = stripImages(o.html);
=======
              if (!o || !Number.isInteger(o.day) || typeof o.body_text !== "string") return null;
              const sanitized = stripImages(o.body_text);
>>>>>>> 16b8ff92
              return isValidHTML(sanitized) ? { day: o.day, body_text: sanitized } : null;
            })
            .filter(Boolean)
        : [];
      if (clean.length === 0) throw new Error('No valid thoughts found');
      // sort by day ascending just in case
      state.thoughts = clean.sort((a, b) => a.day - b.day);
      state.idx = chooseIndex(state.thoughts.length);
      state.today = state.thoughts[state.idx];
      render(metaEl, thoughtEl);

      // Set up previous button handler after successful load
      const prevBtn = document.getElementById('prev-button');
      if (prevBtn) {
        prevBtn.addEventListener('click', () => {
          if (!state.thoughts || state.thoughts.length === 0) return;
          state.idx = (state.idx - 1 + state.thoughts.length) % state.thoughts.length;
          state.today = state.thoughts[state.idx];
          render(metaEl, thoughtEl);
        });
      }
    } catch (err) {
      console.warn('Load error', err);
      fallback(metaEl, thoughtEl);
    }
  }

  /**
   * Render today’s thought into the DOM.  Adds a meta line and
   * normalises anchor tags to open in new tabs.
   */
  function render(metaEl, thoughtEl) {
    const t = state.today;
    if (!t) {
      fallback(metaEl, thoughtEl);
      return;
    }
    const total = state.thoughts.length;
    const label = `Day ${t.day}`;
    metaEl.textContent = `${label} • entry ${state.idx + 1} of ${total}`;
    thoughtEl.innerHTML = t.body_text;
    thoughtEl.querySelectorAll('span[style]').forEach(span => {
      const style = span.getAttribute('style');
      if (style && /color:\s*#C9211E/i.test(style)) {
        span.classList.add('red-text');
        span.removeAttribute('style');
      }
    });
    // Normalise links: add noopener and open in new tab if not already specified
    thoughtEl.querySelectorAll('a[href]').forEach(a => {
      a.setAttribute('rel', 'noopener');
      if (!a.hasAttribute('target')) a.setAttribute('target', '_blank');
    });
  }

  /**
   * Show a fallback message when something goes wrong.  A simple
   * devotional line is shown so that users are never without
   * encouragement.
   */
  function fallback(metaEl, thoughtEl) {
    metaEl.textContent = 'Fallback';
    thoughtEl.innerHTML = ' Today\'s entry is unavailable. Here\'s a timeless reminder: “You are loved.” Take a moment to pray and give thanks. ';
  }

  // Kick off the load once DOM has finished initial parsing
  window.addEventListener('DOMContentLoaded', load);
})();<|MERGE_RESOLUTION|>--- conflicted
+++ resolved
@@ -107,13 +107,10 @@
       const clean = Array.isArray(arr)
         ? arr
             .map(o => {
-<<<<<<< HEAD
+
               if (!o || !Number.isInteger(o.day) || typeof o.html !== "string") return null;
               const sanitized = stripImages(o.html);
-=======
-              if (!o || !Number.isInteger(o.day) || typeof o.body_text !== "string") return null;
-              const sanitized = stripImages(o.body_text);
->>>>>>> 16b8ff92
+
               return isValidHTML(sanitized) ? { day: o.day, body_text: sanitized } : null;
             })
             .filter(Boolean)
