--- conflicted
+++ resolved
@@ -101,7 +101,7 @@
       });
     }
     try {
-<<<<<<< HEAD
+
       let res;
       try {
         res = await fetch(DATA_URL, { cache: 'no-store' });
@@ -145,23 +145,7 @@
       if (clean.length < arr.length) {
         console.warn(`Filtered out ${arr.length - clean.length} invalid entries`);
       }
-=======
-      const res = await fetch(DATA_URL, { cache: 'no-store' });
-      if (!res.ok) throw new Error(`HTTP ${res.status}`);
-      const arr = await res.json();
-      const clean = Array.isArray(arr)
-        ? arr
-            .map(o => {
-
-              if (!o || !Number.isInteger(o.day) || typeof o.html !== "string") return null;
-              const sanitized = stripImages(o.html);
-
-              return isValidHTML(sanitized) ? { day: o.day, body_text: sanitized } : null;
-            })
-            .filter(Boolean)
-        : [];
-      if (clean.length === 0) throw new Error('No valid thoughts found');
->>>>>>> 758a221c
+
       // sort by day ascending just in case
       state.thoughts = clean.sort((a, b) => a.day - b.day);
       state.idx = chooseIndex(state.thoughts.length);
